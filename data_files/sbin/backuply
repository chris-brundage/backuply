<<<<<<< HEAD
#!/usr/bin/env python3
=======
#!/usr/bin/env python3.8
>>>>>>> eea74fad
import argparse
import backuply
import errno
import os
import subprocess
from pathlib import Path


def main():
<<<<<<< HEAD
    # if os.geteuid() != 0:
    #     print('This script must be run with root privileges.')
    #     return errno.EPERM
=======
    if os.geteuid() != 0:
        print('This script must be run with root privileges.')
        return errno.EPERM
>>>>>>> eea74fad
    parser = argparse.ArgumentParser(description=__doc__)
    parser.add_argument('--simulate', dest='simulate', action='store_true',
                        help='Print the backup command that would execute and then exit.')
    parser = backuply.add_arguments(parser)
    args = parser.parse_args()
    # Debug implies verbose
    if args.debug:
        args.verbose = True
    if args.conf_dir is not None:
        args.conf_dir = os.path.expanduser(args.conf_dir)
        args.conf_dir = Path(args.conf_dir)
    args.source = os.path.expanduser(args.source)

    # The parsed arguments contains the keyword arguments
    backup_job_args = dict(args.__dict__)
    try:
        del backup_job_args['simulate']
    except KeyError:
        pass

    try:
        if args.backup_type == backuply.TarBackupJob.backup_type:
            if 'extra_excludes' not in backup_job_args:
                backup_job_args['extra_excludes'] = ['/home/*']

        backup_job = backuply.create_backup_job(**backup_job_args)
        if args.simulate:
            print(' '.join(backup_job.backup_command))
            return 0
        backup_job.backup()

        return 0
    except backuply.InvalidBackupTarget as e:
        print(e)
<<<<<<< HEAD
        return e.errno
=======
        return 1
>>>>>>> eea74fad
    except IOError as e:
        print(e.strerror)
        return e.errno
    except subprocess.CalledProcessError as e:
        print(e)
        return e.returncode
    except KeyboardInterrupt:
        return 1


if __name__ == '__main__':
    exit(main())<|MERGE_RESOLUTION|>--- conflicted
+++ resolved
@@ -1,8 +1,4 @@
-<<<<<<< HEAD
-#!/usr/bin/env python3
-=======
 #!/usr/bin/env python3.8
->>>>>>> eea74fad
 import argparse
 import backuply
 import errno
@@ -12,15 +8,9 @@
 
 
 def main():
-<<<<<<< HEAD
-    # if os.geteuid() != 0:
-    #     print('This script must be run with root privileges.')
-    #     return errno.EPERM
-=======
     if os.geteuid() != 0:
         print('This script must be run with root privileges.')
         return errno.EPERM
->>>>>>> eea74fad
     parser = argparse.ArgumentParser(description=__doc__)
     parser.add_argument('--simulate', dest='simulate', action='store_true',
                         help='Print the backup command that would execute and then exit.')
@@ -55,11 +45,7 @@
         return 0
     except backuply.InvalidBackupTarget as e:
         print(e)
-<<<<<<< HEAD
         return e.errno
-=======
-        return 1
->>>>>>> eea74fad
     except IOError as e:
         print(e.strerror)
         return e.errno
